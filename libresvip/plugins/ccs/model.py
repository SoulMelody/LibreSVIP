from dataclasses import dataclass, field
from decimal import Decimal
from typing import Optional, Union

from xsdata.models.datatype import XmlTime


@dataclass
class Author:
    version: Optional[str] = field(
        default=None,
        metadata={
            "name": "Version",
            "type": "Attribute",
        },
    )


@dataclass
class Data:
    index: Optional[int] = field(
        default=None,
        metadata={
            "name": "Index",
            "type": "Attribute",
        },
    )
    repeat: Optional[int] = field(
        default=None,
        metadata={
            "name": "Repeat",
            "type": "Attribute",
        },
    )
    value: Optional[Union[float, int, Decimal]] = field(default=None)


@dataclass
class Dictionary:
    version: Optional[str] = field(
        default=None,
        metadata={
            "name": "Version",
            "type": "Attribute",
        },
    )


@dataclass
class Dynamics:
    clock: Optional[int] = field(
        default=None,
        metadata={
            "name": "Clock",
            "type": "Attribute",
        },
    )
    value: Optional[int] = field(
        default=None,
        metadata={
            "name": "Value",
            "type": "Attribute",
        },
    )


@dataclass
class Extension:
    vertical_ratio: Optional[str] = field(
        default=None,
        metadata={
            "name": "VerticalRatio",
            "type": "Attribute",
        },
    )


@dataclass
class Group:
    version: Optional[float] = field(
        default=None,
        metadata={
            "name": "Version",
            "type": "Attribute",
        },
    )
    id: Optional[str] = field(
        default=None,
        metadata={
            "name": "Id",
            "type": "Attribute",
        },
    )
    category: Optional[str] = field(
        default=None,
        metadata={
            "name": "Category",
            "type": "Attribute",
        },
    )
    name: Optional[str] = field(
        default=None,
        metadata={
            "name": "Name",
            "type": "Attribute",
        },
    )
    color: Optional[str] = field(
        default=None,
        metadata={
            "name": "Color",
            "type": "Attribute",
        },
    )
    volume: Optional[float] = field(
        default=None,
        metadata={
            "name": "Volume",
            "type": "Attribute",
        },
    )
    pan: Optional[int] = field(
        default=None,
        metadata={
            "name": "Pan",
            "type": "Attribute",
        },
    )
    is_solo: Optional[bool] = field(
        default=None,
        metadata={
            "name": "IsSolo",
            "type": "Attribute",
        },
    )
    is_muted: Optional[bool] = field(
        default=None,
        metadata={
            "name": "IsMuted",
            "type": "Attribute",
        },
    )
    cast_id: Optional[str] = field(
        default=None,
        metadata={
            "name": "CastId",
            "type": "Attribute",
        },
    )
    language: Optional[str] = field(
        default=None,
        metadata={
            "name": "Language",
            "type": "Attribute",
        },
    )


@dataclass
class Key:
    clock: Optional[int] = field(
        default=None,
        metadata={
            "name": "Clock",
            "type": "Attribute",
        },
    )
    fifths: Optional[int] = field(
        default=None,
        metadata={
            "name": "Fifths",
            "type": "Attribute",
        },
    )
    mode: Optional[int] = field(
        default=None,
        metadata={
            "name": "Mode",
            "type": "Attribute",
        },
    )


@dataclass
class Note:
    clock: Optional[int] = field(
        default=None,
        metadata={
            "name": "Clock",
            "type": "Attribute",
        },
    )
    pitch_step: Optional[int] = field(
        default=None,
        metadata={
            "name": "PitchStep",
            "type": "Attribute",
        },
    )
    pitch_octave: Optional[int] = field(
        default=None,
        metadata={
            "name": "PitchOctave",
            "type": "Attribute",
        },
    )
    duration: Optional[int] = field(
        default=None,
        metadata={
            "name": "Duration",
            "type": "Attribute",
        },
    )
    lyric: Optional[str] = field(
        default=None,
        metadata={
            "name": "Lyric",
            "type": "Attribute",
        },
    )
    phonetic: Optional[str] = field(
        default=None,
        metadata={
            "name": "Phonetic",
            "type": "Attribute",
        },
    )
    do_re_mi: Optional[bool] = field(
        default=None,
        metadata={
            "name": "DoReMi",
            "type": "Attribute",
        },
    )


@dataclass
class ReferenceState:
    current: Optional[str] = field(
        default=None,
        metadata={
            "name": "Current",
            "type": "Attribute",
        },
    )
    previous: Optional[str] = field(
        default=None,
        metadata={
            "name": "Previous",
            "type": "Attribute",
        },
    )


@dataclass
class Sound:
    clock: Optional[int] = field(
        default=None,
        metadata={
            "name": "Clock",
            "type": "Attribute",
        },
    )
    tempo: Optional[int] = field(
        default=None,
        metadata={
            "name": "Tempo",
            "type": "Attribute",
        },
    )


@dataclass
class SoundSetting:
    rhythm: Optional[str] = field(
        default=None,
        metadata={
            "name": "Rhythm",
            "type": "Attribute",
        },
    )
    tempo: Optional[float] = field(
        default=120.0,
        metadata={
            "name": "Tempo",
            "type": "Attribute",
        },
    )
    master_volume: Optional[float] = field(
        default=None,
        metadata={
            "name": "MasterVolume",
            "type": "Attribute",
        },
    )


@dataclass
class SoundSource:
    version: Optional[str] = field(
        default=None,
        metadata={
            "name": "Version",
            "type": "Attribute",
        },
    )
    id: Optional[str] = field(
        default=None,
        metadata={
            "name": "Id",
            "type": "Attribute",
        },
    )
    name: Optional[str] = field(
        default=None,
        metadata={
            "name": "Name",
            "type": "Attribute",
        },
    )


@dataclass
class Time:
    clock: Optional[int] = field(
        default=None,
        metadata={
            "name": "Clock",
            "type": "Attribute",
        },
    )
    beats: Optional[int] = field(
        default=None,
        metadata={
            "name": "Beats",
            "type": "Attribute",
        },
    )
    beat_type: Optional[int] = field(
        default=None,
        metadata={
            "name": "BeatType",
            "type": "Attribute",
        },
    )


@dataclass
class ViewScale:
    horizontal: Optional[Union[int, float]] = field(
        default=None,
        metadata={
            "name": "Horizontal",
            "type": "Attribute",
        },
    )
    vertical: Optional[Union[int, Decimal]] = field(
        default=None,
        metadata={
            "name": "Vertical",
            "type": "Attribute",
        },
    )


@dataclass
class Beat:
    time: Optional[Time] = field(
        default=None,
        metadata={
            "name": "Time",
            "type": "Element",
        },
    )


@dataclass
<<<<<<< HEAD
class C0:
    length: Optional[int] = field(
        default=None,
        metadata={
            "name": "Length",
            "type": "Attribute",
        },
    )
    data: list[Union[Data, float, Decimal]] = field(
        default_factory=list,
        metadata={
            "name": "Data",
            "type": "Element",
        },
    )


@dataclass
=======
>>>>>>> 9d25a0c2
class Groups:
    active_group: Optional[str] = field(
        default=None,
        metadata={
            "name": "ActiveGroup",
            "type": "Attribute",
        },
    )
    group: list[Group] = field(
        default_factory=list,
        metadata={
            "name": "Group",
            "type": "Element",
        },
    )


@dataclass
<<<<<<< HEAD
class LogF0:
    length: Optional[int] = field(
        default=None,
        metadata={
            "name": "Length",
            "type": "Attribute",
        },
    )
    data: list[Union[Data, Decimal, float]] = field(
        default_factory=list,
        metadata={
            "name": "Data",
            "type": "Element",
        },
    )


@dataclass
=======
>>>>>>> 9d25a0c2
class Score:
    alpha: Optional[float] = field(
        default=None,
        metadata={
            "name": "Alpha",
            "type": "Attribute",
        },
    )
    emotion0: Optional[Union[float, int]] = field(
        default=None,
        metadata={
            "name": "Emotion0",
            "type": "Attribute",
        },
    )
    emotion1: Optional[Union[float, int]] = field(
        default=None,
        metadata={
            "name": "Emotion1",
            "type": "Attribute",
        },
    )
    key: Optional[Key] = field(
        default=None,
        metadata={
            "name": "Key",
            "type": "Element",
        },
    )
    dynamics: list[Dynamics] = field(
        default_factory=list,
        metadata={
            "name": "Dynamics",
            "type": "Element",
            "sequential": True,
        },
    )
    note: list[Note] = field(
        default_factory=list,
        metadata={
            "name": "Note",
            "type": "Element",
            "sequential": True,
        },
    )


@dataclass
class SongEditor:
    partition: Optional[int] = field(
        default=None,
        metadata={
            "name": "Partition",
            "type": "Attribute",
        },
    )
    quantize: Optional[int] = field(
        default=None,
        metadata={
            "name": "Quantize",
            "type": "Attribute",
        },
    )
    mode: Optional[int] = field(
        default=None,
        metadata={
            "name": "Mode",
            "type": "Attribute",
        },
    )
    editing_tool: Optional[int] = field(
        default=None,
        metadata={
            "name": "EditingTool",
            "type": "Attribute",
        },
    )
    view_scale: Optional[ViewScale] = field(
        default=None,
        metadata={
            "name": "ViewScale",
            "type": "Element",
        },
    )
    reference_state: Optional[ReferenceState] = field(
        default=None,
        metadata={
            "name": "ReferenceState",
            "type": "Element",
        },
    )


@dataclass
class SoundSources:
    sound_source: Optional[SoundSource] = field(
        default=None,
        metadata={
            "name": "SoundSource",
            "type": "Element",
        },
    )


@dataclass
class Tts:
    class Meta:
        name = "TTS"

    version: Optional[str] = field(
        default=None,
        metadata={
            "name": "Version",
            "type": "Attribute",
        },
    )
    dictionary: Optional[Dictionary] = field(
        default=None,
        metadata={
            "name": "Dictionary",
            "type": "Element",
        },
    )
    sound_sources: Optional[object] = field(
        default=None,
        metadata={
            "name": "SoundSources",
            "type": "Element",
        },
    )


@dataclass
class TalkEditor:
    partition: Optional[int] = field(
        default=None,
        metadata={
            "name": "Partition",
            "type": "Attribute",
        },
    )
    extension: Optional[Extension] = field(
        default=None,
        metadata={
            "name": "Extension",
            "type": "Element",
        },
    )


@dataclass
class Tempo:
    sound: list[Sound] = field(
        default_factory=list,
        metadata={
            "name": "Sound",
            "type": "Element",
        },
    )


@dataclass
class Timeline:
    partition: Optional[str] = field(
        default=None,
        metadata={
            "name": "Partition",
            "type": "Attribute",
        },
    )
    current_position: Optional[XmlTime] = field(
        default=None,
        metadata={
            "name": "CurrentPosition",
            "type": "Attribute",
        },
    )
    view_scale: Optional[ViewScale] = field(
        default=None,
        metadata={
            "name": "ViewScale",
            "type": "Element",
        },
    )


@dataclass
<<<<<<< HEAD
class Timing:
    length: Optional[int] = field(
        default=None,
        metadata={
            "name": "Length",
            "type": "Attribute",
        },
    )
    data: list[Union[Data, Decimal, float]] = field(
        default_factory=list,
        metadata={
            "name": "Data",
            "type": "Element",
        },
    )


@dataclass
class VibAmp:
=======
class Parameter:
>>>>>>> 9d25a0c2
    length: Optional[int] = field(
        default=None,
        metadata={
            "name": "Length",
            "type": "Attribute",
        },
    )
    data: list[Union[Data, float, Decimal, int]] = field(
        default_factory=list,
        metadata={
            "name": "Data",
            "type": "Element",
        },
    )


@dataclass
<<<<<<< HEAD
class VibFrq:
    length: Optional[int] = field(
        default=None,
        metadata={
            "name": "Length",
            "type": "Attribute",
        },
    )
    data: list[Union[Data, float, Decimal]] = field(
        default_factory=list,
        metadata={
            "name": "Data",
            "type": "Element",
        },
    )


@dataclass
class Parameter:
    timing: Optional[Timing] = field(
=======
class Parameters:
    timing: Optional[Parameter] = field(
>>>>>>> 9d25a0c2
        default=None,
        metadata={
            "name": "Timing",
            "type": "Element",
        },
    )
    log_f0: Optional[Parameter] = field(
        default=None,
        metadata={
            "name": "LogF0",
            "type": "Element",
        },
    )
    c0: Optional[Parameter] = field(
        default=None,
        metadata={
            "name": "C0",
            "type": "Element",
        },
    )
    vib_amp: Optional[Parameter] = field(
        default=None,
        metadata={
            "name": "VibAmp",
            "type": "Element",
        },
    )
    vib_frq: Optional[Parameter] = field(
        default=None,
        metadata={
            "name": "VibFrq",
            "type": "Element",
        },
    )
    alpha: Optional[Parameter] = field(
        default=None,
        metadata={
            "name": "Alpha",
            "type": "Element",
        },
    )


@dataclass
class Svss:
    class Meta:
        name = "SVSS"

    version: Optional[str] = field(
        default=None,
        metadata={
            "name": "Version",
            "type": "Attribute",
        },
    )
    dictionary: Optional[Dictionary] = field(
        default=None,
        metadata={
            "name": "Dictionary",
            "type": "Element",
        },
    )
    sound_sources: Optional[SoundSources] = field(
        default=None,
        metadata={
            "name": "SoundSources",
            "type": "Element",
        },
    )


@dataclass
class Generation:
    author: Optional[Author] = field(
        default=None,
        metadata={
            "name": "Author",
            "type": "Element",
        },
    )
    tts: Optional[Tts] = field(
        default=None,
        metadata={
            "name": "TTS",
            "type": "Element",
        },
    )
    svss: Optional[Svss] = field(
        default=None,
        metadata={
            "name": "SVSS",
            "type": "Element",
        },
    )


@dataclass
class Song:
    version: Optional[float] = field(
        default=None,
        metadata={
            "name": "Version",
            "type": "Attribute",
        },
    )
    tempo: Optional[Tempo] = field(
        default=None,
        metadata={
            "name": "Tempo",
            "type": "Element",
        },
    )
    beat: Optional[Beat] = field(
        default=None,
        metadata={
            "name": "Beat",
            "type": "Element",
        },
    )
    score: Optional[Score] = field(
        default=None,
        metadata={
            "name": "Score",
            "type": "Element",
        },
    )
    parameter: Optional[Parameters] = field(
        default=None,
        metadata={
            "name": "Parameter",
            "type": "Element",
        },
    )


@dataclass
class Unit:
    version: Optional[float] = field(
        default=None,
        metadata={
            "name": "Version",
            "type": "Attribute",
        },
    )
    id: Optional[object] = field(
        default=None,
        metadata={
            "name": "Id",
            "type": "Attribute",
        },
    )
    category: Optional[str] = field(
        default=None,
        metadata={
            "name": "Category",
            "type": "Attribute",
        },
    )
    group: Optional[str] = field(
        default=None,
        metadata={
            "name": "Group",
            "type": "Attribute",
        },
    )
    start_time: Optional[XmlTime] = field(
        default=None,
        metadata={
            "name": "StartTime",
            "type": "Attribute",
        },
    )
    duration: Optional[XmlTime] = field(
        default=None,
        metadata={
            "name": "Duration",
            "type": "Attribute",
        },
    )
    cast_id: Optional[str] = field(
        default=None,
        metadata={
            "name": "CastId",
            "type": "Attribute",
        },
    )
    language: Optional[str] = field(
        default=None,
        metadata={
            "name": "Language",
            "type": "Attribute",
        },
    )
    song: Optional[Song] = field(
        default=None,
        metadata={
            "name": "Song",
            "type": "Element",
        },
    )
    file_path: Optional[str] = field(
        default=None,
        metadata={
            "name": "FilePath",
            "type": "Attribute",
        },
    )


@dataclass
class Units:
    unit: list[Unit] = field(
        default_factory=list,
        metadata={
            "name": "Unit",
            "type": "Element",
        },
    )


@dataclass
class Scene:
    id: Optional[object] = field(
        default=None,
        metadata={
            "name": "Id",
            "type": "Attribute",
        },
    )
    timeline: Optional[Timeline] = field(
        default=None,
        metadata={
            "name": "Timeline",
            "type": "Element",
        },
    )
    talk_editor: Optional[TalkEditor] = field(
        default=None,
        metadata={
            "name": "TalkEditor",
            "type": "Element",
        },
    )
    song_editor: Optional[SongEditor] = field(
        default=None,
        metadata={
            "name": "SongEditor",
            "type": "Element",
        },
    )
    units: Optional[Units] = field(
        default=None,
        metadata={
            "name": "Units",
            "type": "Element",
        },
    )
    groups: Optional[Groups] = field(
        default=None,
        metadata={
            "name": "Groups",
            "type": "Element",
        },
    )
    sound_setting: Optional[SoundSetting] = field(
        default=None,
        metadata={
            "name": "SoundSetting",
            "type": "Element",
        },
    )


@dataclass
class Sequence:
    id: Optional[object] = field(
        default=None,
        metadata={
            "name": "Id",
            "type": "Attribute",
        },
    )
    scene: Optional[Scene] = field(
        default=None,
        metadata={
            "name": "Scene",
            "type": "Element",
        },
    )


@dataclass
class CeVIOCreativeStudioProject:
    code: Optional[str] = field(
        default=None,
        metadata={
            "name": "Code",
            "type": "Attribute",
        },
    )
    generation: Optional[Generation] = field(
        default=None,
        metadata={
            "name": "Generation",
            "type": "Element",
        },
    )
    sequence: Optional[Sequence] = field(
        default=None,
        metadata={
            "name": "Sequence",
            "type": "Element",
        },
    )<|MERGE_RESOLUTION|>--- conflicted
+++ resolved
@@ -375,27 +375,6 @@
 
 
 @dataclass
-<<<<<<< HEAD
-class C0:
-    length: Optional[int] = field(
-        default=None,
-        metadata={
-            "name": "Length",
-            "type": "Attribute",
-        },
-    )
-    data: list[Union[Data, float, Decimal]] = field(
-        default_factory=list,
-        metadata={
-            "name": "Data",
-            "type": "Element",
-        },
-    )
-
-
-@dataclass
-=======
->>>>>>> 9d25a0c2
 class Groups:
     active_group: Optional[str] = field(
         default=None,
@@ -414,27 +393,6 @@
 
 
 @dataclass
-<<<<<<< HEAD
-class LogF0:
-    length: Optional[int] = field(
-        default=None,
-        metadata={
-            "name": "Length",
-            "type": "Attribute",
-        },
-    )
-    data: list[Union[Data, Decimal, float]] = field(
-        default_factory=list,
-        metadata={
-            "name": "Data",
-            "type": "Element",
-        },
-    )
-
-
-@dataclass
-=======
->>>>>>> 9d25a0c2
 class Score:
     alpha: Optional[float] = field(
         default=None,
@@ -622,8 +580,7 @@
 
 
 @dataclass
-<<<<<<< HEAD
-class Timing:
+class Parameter:
     length: Optional[int] = field(
         default=None,
         metadata={
@@ -631,7 +588,7 @@
             "type": "Attribute",
         },
     )
-    data: list[Union[Data, Decimal, float]] = field(
+    data: List[Union[Data, float, Decimal, int]] = field(
         default_factory=list,
         metadata={
             "name": "Data",
@@ -641,52 +598,8 @@
 
 
 @dataclass
-class VibAmp:
-=======
-class Parameter:
->>>>>>> 9d25a0c2
-    length: Optional[int] = field(
-        default=None,
-        metadata={
-            "name": "Length",
-            "type": "Attribute",
-        },
-    )
-    data: list[Union[Data, float, Decimal, int]] = field(
-        default_factory=list,
-        metadata={
-            "name": "Data",
-            "type": "Element",
-        },
-    )
-
-
-@dataclass
-<<<<<<< HEAD
-class VibFrq:
-    length: Optional[int] = field(
-        default=None,
-        metadata={
-            "name": "Length",
-            "type": "Attribute",
-        },
-    )
-    data: list[Union[Data, float, Decimal]] = field(
-        default_factory=list,
-        metadata={
-            "name": "Data",
-            "type": "Element",
-        },
-    )
-
-
-@dataclass
-class Parameter:
-    timing: Optional[Timing] = field(
-=======
 class Parameters:
     timing: Optional[Parameter] = field(
->>>>>>> 9d25a0c2
         default=None,
         metadata={
             "name": "Timing",
