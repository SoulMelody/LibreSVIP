--- conflicted
+++ resolved
@@ -21,18 +21,6 @@
     value: float
 
 
-<<<<<<< HEAD
-class SVPoints(PointList, BaseModel):
-    root: List[SVPoint] = Field(default_factory=list)
-
-
-def _points_encoder(obj: SVPoints) -> List[float]:
-    return list(chain.from_iterable(obj.root))
-
-
-def _points_decoder(points: List[float]):
-    return SVPoints(root=[SVPoint(*each) for each in chunked(points, 2)])
-=======
 class SVPoints(PointList[SVPoint]):
     pass
 
@@ -53,7 +41,6 @@
     param_gender: Optional[float] = Field(alias="paramGender")
     param_tone_shift: Optional[float] = Field(alias="paramToneShift")
     improvise_attack_release: Optional[bool] = Field(alias="improviseAttackRelease")
->>>>>>> ff60feb8
 
 
 class SVMeter(BaseModel):
@@ -73,12 +60,8 @@
 
 
 class SVParamCurve(BaseModel):
-<<<<<<< HEAD
 
     mode: Literal["linear", "cubic", "cosine", "sigmoid"] = Field("linear")
-=======
-    mode: str = Field("linear", regex="linear|cubic|cosine|sigmoid")
->>>>>>> ff60feb8
     points: SVPoints = Field(default_factory=SVPoints)
 
     @validator("points", pre=True)
