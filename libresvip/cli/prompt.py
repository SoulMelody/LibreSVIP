--- conflicted
+++ resolved
@@ -10,7 +10,6 @@
 
 def prompt_fields(option_class: BaseModel) -> dict:
     option_kwargs = {}
-<<<<<<< HEAD
     if hasattr(option_class, "model_fields"):
         for i, (option_key, field_info) in enumerate(option_class.model_fields.items()):
             default_value = (
@@ -46,37 +45,4 @@
                     default=field_info.annotation.default_repr(),
                 )
                 option_kwargs[option_key] = field_info.annotation.from_str(value_str)
-=======
-    for i, option in enumerate(option_class.__fields__.values()):
-        option_title = f"{i + 1}. {{}}".format(_(option.field_info.title))
-        if issubclass(option.type_, enum.Enum):
-            choice = Prompt.ask(
-                option_title,
-                choices=[x.name for x in option.type_],
-                default=option.field_info.default.name,
-            )
-            option_kwargs[option.name] = option.type_[choice]
-        elif issubclass(option.type_, bool):
-            option_kwargs[option.name] = Confirm.ask(
-                option_title, default=option.field_info.default
-            )
-        elif issubclass(option.type_, int):
-            option_kwargs[option.name] = IntPrompt.ask(
-                option_title, default=option.field_info.default
-            )
-        elif issubclass(option.type_, float):
-            option_kwargs[option.name] = FloatPrompt.ask(
-                option_title, default=option.field_info.default
-            )
-        elif issubclass(option.type_, (str, Color)):
-            option_kwargs[option.name] = Prompt.ask(
-                option_title, default=option.field_info.default
-            )
-        elif issubclass(option.type_, BaseComplexModel):
-            value_str = Prompt.ask(
-                option_title,
-                default=option.type_.default_repr(),
-            )
-            option_kwargs[option.name] = option.type_.from_str(value_str)
->>>>>>> 61909262
     return option_kwargs